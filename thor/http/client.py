--- conflicted
+++ resolved
@@ -224,13 +224,8 @@
             except ValueError:
                 self.input_error(UrlError("Non-integer port in URL"))
                 raise
-<<<<<<< HEAD
             if not 1 <= port <= 65535:
                 self.input_error(UrlError("URL port out of range"))
-=======
-            if not 0 <= port <= 65535:
-                self.input_error(UrlError("Port out of range 0-65535"))
->>>>>>> a0983c1f
                 raise ValueError
         else:
             host, port = authority, default_port
