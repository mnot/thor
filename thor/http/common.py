--- conflicted
+++ resolved
@@ -103,13 +103,8 @@
     def __init__(self):
         self.input_header_length = 0
         self.input_transfer_length = 0
-<<<<<<< HEAD
         self._input_buffer = b""
-        self._input_state = WAITING
-=======
-        self._input_buffer = ""
         self._input_state = self.default_state
->>>>>>> a0983c1f
         self._input_delimit = None
         self._input_body_left = 0
         self._output_state = WAITING
@@ -173,49 +168,29 @@
         """
         if self._input_buffer != b"":
             # will need to move to a list if writev comes around
-<<<<<<< HEAD
             inbytes = self._input_buffer + inbytes
             self._input_buffer = b""
-        if self._input_state == WAITING:
+        if self._input_state == WAITING:  # waiting for headers or trailers
             headers, rest = self._split_headers(inbytes)
             if headers != None: # found one
                 self._parse_headers(headers)
-=======
-            instr = self._input_buffer + instr
-            self._input_buffer = ""
-        if self._input_state == WAITING:  # waiting for headers or trailers
-            if hdr_end.search(instr): # found one
-                rest = self._parse_headers(instr)
->>>>>>> a0983c1f
                 try:
                     self.handle_input(rest)
                 except RuntimeError:
                     self.input_error(error.TooManyMsgsError())
                     # we can't recover from this, so we bail.
             else: # partial headers; store it and wait for more
-<<<<<<< HEAD
                 self._input_buffer = inbytes
-        elif self._input_state == HEADERS_DONE:
-=======
-                self._input_buffer = instr
         elif self._input_state == QUIET:  # shouldn't be getting any data now.
             self.input_error(error.ExtraDataError(instr))
         elif self._input_state == HEADERS_DONE:  # we found a complete header/trailer set
->>>>>>> a0983c1f
             try:
                 body_handler = getattr(self, '_handle_%s' % self._input_delimit)
             except AttributeError:
-<<<<<<< HEAD
                 raise Exception("Unknown input delimiter %s" % \
                                  self._input_delimit)
             body_handler(inbytes)
-        elif self._input_state == ERROR:
-=======
-                raise Exception, "Unknown input delimiter %s" % \
-                                 self._input_delimit
-            handler(instr)
         elif self._input_state == ERROR:  # something bad happened.
->>>>>>> a0983c1f
             pass # I'm silently ignoring input that I don't understand.
         else:
             raise Exception("Unknown state %s" % self._input_state)
@@ -224,12 +199,7 @@
         "Handle input that shouldn't have a body."
         self._input_state = self.default_state
         self.input_end([])
-<<<<<<< HEAD
-        self._input_state = WAITING
         self.handle_input(inbytes)
-=======
-        self.handle_input(instr)
->>>>>>> a0983c1f
 
     def _handle_close(self, inbytes):
         "Handle input where the body is delimited by the connection closing."
@@ -292,16 +262,10 @@
             self.input_transfer_length += got
             self._input_body_left -= got
 
-<<<<<<< HEAD
     def _handle_chunk_done(self, inbytes):
         "Handle a finished body chunk."
         if len(inbytes) >= 2 and inbytes[:2] == b"\r\n":
-            self._input_state = WAITING
-=======
-    def _handle_chunk_done(self, instr):
-        if len(instr) >= 2 and instr[:2] == linesep:
             self._input_state = self.default_state
->>>>>>> a0983c1f
             self.input_end([])
             self.handle_input(inbytes[2:]) # 2 consumes the CRLF
         else:
@@ -324,15 +288,9 @@
             self.input_transfer_length += self._input_body_left
             self.input_body(inbytes[:self._input_body_left])
             self.input_end([])
-<<<<<<< HEAD
-            self._input_state = WAITING
+            self._input_state = self.default_state
             if inbytes[self._input_body_left:]:
                 self.handle_input(inbytes[self._input_body_left:])
-=======
-            self._input_state = self.default_state
-            if instr[self._input_body_left:]:
-                self.handle_input(instr[self._input_body_left:])
->>>>>>> a0983c1f
         else: # got some of it
             self.input_body(inbytes)
             self.input_transfer_length += len(inbytes)
@@ -456,12 +414,7 @@
             hdr_tuples, conn_tokens, transfer_codes, content_length \
             = self._parse_fields(header_lines, True)
         except TypeError: # returned None because there was an error
-<<<<<<< HEAD
-            if not self.inspecting:
-                return
-=======
                 return "" # throw away the rest
->>>>>>> a0983c1f
             
         # ignore content-length if transfer-encoding is present
         if transfer_codes != [] and content_length != None:
@@ -471,13 +424,7 @@
             allows_body = self.input_start(top_line, hdr_tuples,
                         conn_tokens, transfer_codes, content_length)
         except ValueError: # parsing error of some kind; abort.
-<<<<<<< HEAD
-            if not self.inspecting:
-                return
-            allows_body = True
-=======
             return "" # throw away the rest
->>>>>>> a0983c1f
 
         self._input_state = HEADERS_DONE
         if not allows_body:
